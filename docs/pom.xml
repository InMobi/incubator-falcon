<?xml version="1.0" encoding="UTF-8"?>
<!--
  Licensed to the Apache Software Foundation (ASF) under one
  or more contributor license agreements.  See the NOTICE file
  distributed with this work for additional information
  regarding copyright ownership.  The ASF licenses this file
  to you under the Apache License, Version 2.0 (the
  "License"); you may not use this file except in compliance
  with the License.  You may obtain a copy of the License at
  
       http://www.apache.org/licenses/LICENSE-2.0
  
  Unless required by applicable law or agreed to in writing, software
  distributed under the License is distributed on an "AS IS" BASIS,
  WITHOUT WARRANTIES OR CONDITIONS OF ANY KIND, either express or implied.
  See the License for the specific language governing permissions and
  limitations under the License.
-->
<project xmlns="http://maven.apache.org/POM/4.0.0" xmlns:xsi="http://www.w3.org/2001/XMLSchema-instance" xsi:schemaLocation="http://maven.apache.org/POM/4.0.0 http://maven.apache.org/maven-v4_0_0.xsd">
    <modelVersion>4.0.0</modelVersion>
    <parent>
        <groupId>org.apache.falcon</groupId>
        <artifactId>falcon-main</artifactId>
<<<<<<< HEAD
        <version>0.4.1-incubating-SNAPSHOT</version>
=======
        <version>0.4.0-incubating</version>
>>>>>>> a45e16d2
    </parent>
    <artifactId>falcon-docs</artifactId>
    <description>Apache Falcon Documentation</description>
    <name>Apache Falcon Documentation</name>

    <properties>
        <skipTests>true</skipTests>
    </properties>

    <build>
        <plugins>
            <plugin>
                <groupId>org.apache.maven.plugins</groupId>
                <artifactId>maven-site-plugin</artifactId>
                <dependencies>
                    <dependency>
                        <groupId>org.apache.maven.doxia</groupId>
                        <artifactId>doxia-module-twiki</artifactId>
                        <version>1.3</version>
                    </dependency>
                </dependencies>
                <executions>
                    <execution>
                        <goals>
                            <goal>site</goal>
                        </goals>
                        <phase>prepare-package</phase>
                    </execution>
                </executions>
                <configuration>
                    <generateProjectInfo>false</generateProjectInfo>
                    <generateReports>false</generateReports>
                    <skip>false</skip>
                </configuration>
            </plugin>
        </plugins>
    </build>
</project><|MERGE_RESOLUTION|>--- conflicted
+++ resolved
@@ -21,11 +21,7 @@
     <parent>
         <groupId>org.apache.falcon</groupId>
         <artifactId>falcon-main</artifactId>
-<<<<<<< HEAD
         <version>0.4.1-incubating-SNAPSHOT</version>
-=======
-        <version>0.4.0-incubating</version>
->>>>>>> a45e16d2
     </parent>
     <artifactId>falcon-docs</artifactId>
     <description>Apache Falcon Documentation</description>
