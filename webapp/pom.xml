--- conflicted
+++ resolved
@@ -424,13 +424,6 @@
                 </property>
             </activation>
             <dependencies>
-<<<<<<< HEAD
-                <dependency>
-                    <groupId>org.apache.hadoop</groupId>
-                    <artifactId>hadoop-hdfs</artifactId>
-                </dependency>
-=======
->>>>>>> 662c560c
             </dependencies>
         </profile>
     </profiles>
