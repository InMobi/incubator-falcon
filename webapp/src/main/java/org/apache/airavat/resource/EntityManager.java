/*
 * Licensed to the Apache Software Foundation (ASF) under one
 * or more contributor license agreements.  See the NOTICE file
 * distributed with this work for additional information
 * regarding copyright ownership.  The ASF licenses this file
 * to you under the Apache License, Version 2.0 (the
 * "License"); you may not use this file except in compliance
 * with the License.  You may obtain a copy of the License at
 *
 *     http://www.apache.org/licenses/LICENSE-2.0
 *
 * Unless required by applicable law or agreed to in writing, software
 * distributed under the License is distributed on an "AS IS" BASIS,
 * WITHOUT WARRANTIES OR CONDITIONS OF ANY KIND, either express or implied.
 * See the License for the specific language governing permissions and
 * limitations under the License.
 */

package org.apache.airavat.resource;

import java.io.IOException;

import javax.ws.rs.Consumes;
import javax.ws.rs.DELETE;
import javax.ws.rs.GET;
import javax.ws.rs.POST;
import javax.ws.rs.Path;
import javax.ws.rs.PathParam;
import javax.ws.rs.Produces;
import javax.ws.rs.core.Context;
import javax.ws.rs.core.MediaType;
import javax.xml.ws.ServiceMode;

import org.apache.airavat.entity.EntityType;
import org.apache.airavat.entity.parser.EntityParser;
import org.apache.airavat.entity.parser.EntityParserFactory;
import org.apache.log4j.Logger;

@Path("entities")
public class EntityManager {

  private static Logger LOG = Logger.getLogger(EntityManager.class);
  private static Logger AUDIT = Logger.getLogger("AUDIT");

<<<<<<< HEAD
  //@context
  //private HttpRequestContext requestContext;

=======
>>>>>>> 5df8aec8
  /**
   * Submit a new entity. Entities can be of type feed,
   * process or data end points. Entity definitions are
   * validated structurally against schema and subsequently
   * for other rules before they are admitted into the system
   *
   * Entity name acts as the key and an entity once added,
   * can't be added again unless deleted.
   *
   * @param type - feed, process or data end point
   * @return result of the operation
   */
  @POST
  @Path ("submit/{type}")
  @Consumes(MediaType.TEXT_XML)
  @Produces(MediaType.APPLICATION_JSON)
  public APIResult submit(@PathParam("type") String type) {
    return null;
  }

  /**
   * Post an entity XML with entity in form field.
   * Validates the XML which can be Process, Feed or Dataendpoint 
   * 
   * @param type
   * @return APIResule -Succeeded or Failed
   */
  @POST
  @Path ("validate/{type}")
  @Consumes(MediaType.TEXT_XML)
  @Produces(MediaType.APPLICATION_JSON)
  public APIResult validate(@Context javax.servlet.http.HttpServletRequest request, @PathParam("type") String type) {
	  
	  //TODO VALIDATE type and then proceed use custom validator or throw exception? 
     EntityParser epf = EntityParserFactory.getParser(EntityType.valueOf(type));
     try {
		request.getInputStream().read();
	} catch (IOException e) {
		e.printStackTrace();
	}
	  
     return null;
  }

  /**
   * Schedules an submitted entity immediately
   * 
   * @param type
   * @param entity
   * @return APIResult
   */
  @POST
  @Path ("schedule/{type}/{entity}")
  @Produces(MediaType.APPLICATION_JSON)
  public APIResult schedule(@PathParam("type") String type,
                            @PathParam("entity") String entity) {
    return null;
  }

  /**
   * Submits a new entity and schedules it immediately
   * 
   * @param type
   * @return
   */
  @POST
  @Path ("submitAndSchedule/{type}")
  @Consumes(MediaType.TEXT_PLAIN)
  @Produces(MediaType.APPLICATION_JSON)
  public APIResult submitAndSchedule(@PathParam("type") String type) {
    return null;
  }

  /**
   * Deletes a scheduled entity, a deleted entity is removed completely from execution pool.
   * 
   * @param type
   * @param entity
   * @return
   */
  @DELETE
  @Path("delete/{type}/{entity}")
  @Produces(MediaType.APPLICATION_JSON)
  public APIResult delete(@PathParam("type") String type,
                          @PathParam("entity") String entity) {
    return null;
  }

  /**
   * Suspends a running entity
   * 
   * @param type
   * @param entity
   * @return APIResult
   */
  @POST
  @Path("suspend/{type}/{entity}")
  @Produces(MediaType.APPLICATION_JSON)
  public APIResult suspend(@PathParam("type") String type,
                          @PathParam("entity") String entity) {
    return null;
  }

  /**
   * Resumes a suspended entity
   * 
   * @param type
   * @param entity
   * @return APIResult
   */
  @POST
  @Path("resume/{type}/{entity}")
  @Produces(MediaType.APPLICATION_JSON)
  public APIResult resume(@PathParam("type") String type,
                          @PathParam("entity") String entity) {
    return null;
  }

  /**
   * Returns the status of requested entity.
   * 
   * @param type
   * @param entity
   * @return String
   */
  @GET
  @Path("status/{type}/{entity}")
  @Produces(MediaType.TEXT_PLAIN)
  public String getStatus(@PathParam("type") String type,
                          @PathParam("entity") String entity) {
    return null;
  }

  /**
   * Returns the entity definition as an XML based on name
   * 
   * @param type
   * @param entity
   * @return String
   */
  @GET
  @Path("definition/{type}/{entity}")
  @Produces(MediaType.TEXT_XML)
  public String getEntityDefinition(@PathParam("type") String type,
                          @PathParam("entity") String entity) {
    return null;
  }

  //TODO: Entity information method ?
}<|MERGE_RESOLUTION|>--- conflicted
+++ resolved
@@ -42,12 +42,9 @@
   private static Logger LOG = Logger.getLogger(EntityManager.class);
   private static Logger AUDIT = Logger.getLogger("AUDIT");
 
-<<<<<<< HEAD
   //@context
   //private HttpRequestContext requestContext;
 
-=======
->>>>>>> 5df8aec8
   /**
    * Submit a new entity. Entities can be of type feed,
    * process or data end points. Entity definitions are
