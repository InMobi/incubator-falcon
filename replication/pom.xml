--- conflicted
+++ resolved
@@ -33,8 +33,6 @@
 
     <profiles>
         <profile>
-<<<<<<< HEAD
-=======
             <id>hadoop-1</id>
             <activation>
                 <activeByDefault>true</activeByDefault>
@@ -52,7 +50,6 @@
         </profile>
     
         <profile>
->>>>>>> 662c560c
             <id>hadoop-2</id>
             <activation>
                 <property>
@@ -61,15 +58,9 @@
                 </property>
             </activation>
             <dependencies>
-<<<<<<< HEAD
-                <dependency>
-                    <groupId>org.apache.hadoop</groupId>
-                    <artifactId>hadoop-common</artifactId>
-=======
                  <dependency>
                     <groupId>org.apache.hadoop</groupId>
                     <artifactId>hadoop-client</artifactId>
->>>>>>> 662c560c
                 </dependency>
             </dependencies>
         </profile>
