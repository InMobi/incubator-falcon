<?xml version="1.0" encoding="UTF-8"?>

<!--
   Licensed to the Apache Software Foundation (ASF) under one or more
   contributor license agreements.  See the NOTICE file distributed with
   this work for additional information regarding copyright ownership.
   The ASF licenses this file to You under the Apache License, Version 2.0
   (the "License"); you may not use this file except in compliance with
   the License.  You may obtain a copy of the License at

       http://www.apache.org/licenses/LICENSE-2.0

   Unless required by applicable law or agreed to in writing, software
   distributed under the License is distributed on an "AS IS" BASIS,
   WITHOUT WARRANTIES OR CONDITIONS OF ANY KIND, either express or implied.
   See the License for the specific language governing permissions and
   limitations under the License.
  -->

<project xmlns="http://maven.apache.org/POM/4.0.0" xmlns:xsi="http://www.w3.org/2001/XMLSchema-instance"
         xsi:schemaLocation="http://maven.apache.org/POM/4.0.0 http://maven.apache.org/maven-v4_0_0.xsd">

    <modelVersion>4.0.0</modelVersion>
    <parent>
        <groupId>org.apache.falcon</groupId>
        <artifactId>falcon-main</artifactId>
        <version>0.4-incubating-SNAPSHOT</version>
    </parent>
    <artifactId>falcon-test-util</artifactId>
    <description>Apache Falcon Test Utility</description>
    <name>Apache Falcon Test Utility</name>
    <packaging>jar</packaging>

    <profiles>
        <profile>
            <id>hadoop-1</id>
            <activation>
                <activeByDefault>true</activeByDefault>
                <property>
                    <name>hadoop.profile</name>
                    <value>1</value>
                </property>
            </activation>
            <dependencies>
                <dependency>
                    <groupId>org.apache.hadoop</groupId>
                    <artifactId>hadoop-core</artifactId>
                </dependency>
                <dependency>
                    <groupId>org.apache.hadoop</groupId>
                    <artifactId>hadoop-test</artifactId>
                </dependency>
            </dependencies>
        </profile>

        <profile>
            <id>hadoop-2</id>
            <activation>
                <property>
                    <name>hadoop.profile</name>
                    <value>2</value>
                </property>
            </activation>
            <dependencies>
                <dependency>
                    <groupId>org.apache.hadoop</groupId>
<<<<<<< HEAD
                    <artifactId>hadoop-common</artifactId>
                </dependency>

                <dependency>
                    <groupId>org.apache.hadoop</groupId>
                    <artifactId>hadoop-common</artifactId>
                    <classifier>tests</classifier>
                </dependency>

                <dependency>
                    <groupId>org.apache.hadoop</groupId>
                    <artifactId>hadoop-test</artifactId>
                </dependency>

                <dependency>
                    <groupId>org.apache.hadoop</groupId>
                    <artifactId>hadoop-hdfs</artifactId>
                </dependency>

                <dependency>
                    <groupId>org.apache.hadoop</groupId>
                    <artifactId>hadoop-hdfs</artifactId>
                    <classifier>tests</classifier>
                </dependency>
=======
                    <artifactId>hadoop-client</artifactId>
                </dependency>
                
                <dependency>
                    <groupId>org.apache.hadoop</groupId>
                    <artifactId>hadoop-hdfs</artifactId>
                    <classifier>tests</classifier>
                </dependency>
                                
                <dependency>
                    <groupId>org.apache.hadoop</groupId>
                    <artifactId>hadoop-common</artifactId>
                    <classifier>tests</classifier>
                </dependency>                
>>>>>>> 662c560c
            </dependencies>
        </profile>
    </profiles>

    <dependencies>
        <dependency>
            <groupId>org.apache.falcon</groupId>
            <artifactId>falcon-client</artifactId>
        </dependency>

        <dependency>
            <groupId>org.testng</groupId>
            <artifactId>testng</artifactId>
        </dependency>
    </dependencies>

</project><|MERGE_RESOLUTION|>--- conflicted
+++ resolved
@@ -64,32 +64,6 @@
             <dependencies>
                 <dependency>
                     <groupId>org.apache.hadoop</groupId>
-<<<<<<< HEAD
-                    <artifactId>hadoop-common</artifactId>
-                </dependency>
-
-                <dependency>
-                    <groupId>org.apache.hadoop</groupId>
-                    <artifactId>hadoop-common</artifactId>
-                    <classifier>tests</classifier>
-                </dependency>
-
-                <dependency>
-                    <groupId>org.apache.hadoop</groupId>
-                    <artifactId>hadoop-test</artifactId>
-                </dependency>
-
-                <dependency>
-                    <groupId>org.apache.hadoop</groupId>
-                    <artifactId>hadoop-hdfs</artifactId>
-                </dependency>
-
-                <dependency>
-                    <groupId>org.apache.hadoop</groupId>
-                    <artifactId>hadoop-hdfs</artifactId>
-                    <classifier>tests</classifier>
-                </dependency>
-=======
                     <artifactId>hadoop-client</artifactId>
                 </dependency>
                 
@@ -104,7 +78,6 @@
                     <artifactId>hadoop-common</artifactId>
                     <classifier>tests</classifier>
                 </dependency>                
->>>>>>> 662c560c
             </dependencies>
         </profile>
     </profiles>
