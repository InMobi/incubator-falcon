<?xml version="1.0" encoding="UTF-8"?>

<!--
   Licensed to the Apache Software Foundation (ASF) under one or more
   contributor license agreements.  See the NOTICE file distributed with
   this work for additional information regarding copyright ownership.
   The ASF licenses this file to You under the Apache License, Version 2.0
   (the "License"); you may not use this file except in compliance with
   the License.  You may obtain a copy of the License at

       http://www.apache.org/licenses/LICENSE-2.0

   Unless required by applicable law or agreed to in writing, software
   distributed under the License is distributed on an "AS IS" BASIS,
   WITHOUT WARRANTIES OR CONDITIONS OF ANY KIND, either express or implied.
   See the License for the specific language governing permissions and
   limitations under the License.
  -->

<project xmlns="http://maven.apache.org/POM/4.0.0" xmlns:xsi="http://www.w3.org/2001/XMLSchema-instance"
    xsi:schemaLocation="http://maven.apache.org/POM/4.0.0 http://maven.apache.org/maven-v4_0_0.xsd">

    <modelVersion>4.0.0</modelVersion>
    <parent>
        <groupId>org.apache.falcon</groupId>
        <artifactId>falcon-main</artifactId>
        <version>0.4-incubating-SNAPSHOT</version>
    </parent>
    <artifactId>falcon-oozie-el-extension</artifactId>
    <description>Apache Falcon Oozie EL Extension</description>
    <name>Apache Falcon Oozie EL Extension</name>
    <packaging>jar</packaging>

    <profiles>
        <profile>
            <id>hadoop-1</id>
            <activation>
                <activeByDefault>true</activeByDefault>
                <property>
                    <name>hadoop.profile</name>
                    <value>1</value>
                </property>
            </activation>
            <dependencies>
                <dependency>
                    <groupId>org.apache.hadoop</groupId>
                    <artifactId>hadoop-core</artifactId>
                </dependency>
            </dependencies>
        </profile>
        <profile>
            <id>hadoop-2</id>
            <activation>
                <property>
                    <name>hadoop.profile</name>
                    <value>2</value>
                </property>
            </activation>
            <dependencies>
                <dependency>
                    <groupId>org.apache.hadoop</groupId>
<<<<<<< HEAD
                    <artifactId>hadoop-core</artifactId>
                </dependency>
                <dependency>
                    <groupId>org.apache.hadoop</groupId>
                    <artifactId>hadoop-common</artifactId>
=======
                    <artifactId>hadoop-client</artifactId>
>>>>>>> 662c560c
                </dependency>
            </dependencies>
        </profile>
    </profiles>

    <dependencies>
        <dependency>
            <groupId>org.apache.oozie</groupId>
            <artifactId>oozie-core</artifactId>
        </dependency>

        <dependency>
            <groupId>org.testng</groupId>
            <artifactId>testng</artifactId>
        </dependency>

        <dependency>
            <groupId>net.sourceforge.findbugs</groupId>
            <artifactId>annotations</artifactId>
        </dependency>
    </dependencies>

</project><|MERGE_RESOLUTION|>--- conflicted
+++ resolved
@@ -59,15 +59,7 @@
             <dependencies>
                 <dependency>
                     <groupId>org.apache.hadoop</groupId>
-<<<<<<< HEAD
-                    <artifactId>hadoop-core</artifactId>
-                </dependency>
-                <dependency>
-                    <groupId>org.apache.hadoop</groupId>
-                    <artifactId>hadoop-common</artifactId>
-=======
                     <artifactId>hadoop-client</artifactId>
->>>>>>> 662c560c
                 </dependency>
             </dependencies>
         </profile>
