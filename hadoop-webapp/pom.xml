--- conflicted
+++ resolved
@@ -59,17 +59,6 @@
             <dependencies>
                 <dependency>
                     <groupId>org.apache.hadoop</groupId>
-<<<<<<< HEAD
-                    <artifactId>hadoop-core</artifactId>
-                </dependency>
-                <dependency>
-                    <groupId>org.apache.hadoop</groupId>
-                    <artifactId>hadoop-hdfs</artifactId>
-                </dependency>
-            </dependencies>
-        </profile>
-    </profiles>
-=======
                     <artifactId>hadoop-client</artifactId>
                 </dependency>
                 
@@ -97,9 +86,7 @@
             <groupId>org.apache.falcon</groupId>
             <artifactId>falcon-oozie-el-extension</artifactId>
         </dependency>
->>>>>>> 662c560c
 
-    <dependencies>
         <dependency>
             <groupId>org.apache.activemq</groupId>
             <artifactId>activemq-core</artifactId>
