--- conflicted
+++ resolved
@@ -25,7 +25,6 @@
 	<name>Ivory Commons</name>
 	<packaging>jar</packaging>
 
-<<<<<<< HEAD
     <dependencies>
       	<dependency>
         	<groupId>org.apache.hadoop</groupId>
@@ -89,54 +88,7 @@
         <artifactId>activemq-pool</artifactId>
         <version>5.4.3</version>
       </dependency>
-
     </dependencies>
-=======
-	<dependencies>
-		<dependency>
-			<groupId>org.apache.hadoop</groupId>
-			<artifactId>hadoop-test</artifactId>
-			<version>0.20.2-cdh3u0</version>
-		</dependency>
-		<dependency>
-			<groupId>org.apache.oozie.extensions</groupId>
-			<artifactId>oozie-el-extensions</artifactId>
-			<version>0.1.1</version>
-		</dependency>
-		<dependency>
-			<groupId>com.yahoo.oozie</groupId>
-			<artifactId>oozie-core</artifactId>
-			<version>3.0.2.1</version>
-		</dependency>
-		<dependency>
-			<groupId>javax.xml.bind</groupId>
-			<artifactId>jaxb-api</artifactId>
-			<version>2.1</version>
-			<scope>compile</scope>
-		</dependency>
-		<dependency>
-			<groupId>org.apache.hadoop</groupId>
-			<artifactId>hadoop-core</artifactId>
-			<version>0.20.2-cdh3u0</version>
-		</dependency>
-		<dependency>
-			<groupId>org.testng</groupId>
-			<artifactId>testng</artifactId>
-			<version>6.1.1</version>
-			<scope>test</scope>
-		</dependency>
-		<dependency>
-			<groupId>org.slf4j</groupId>
-			<artifactId>slf4j-api</artifactId>
-			<version>1.2</version>
-		</dependency>
-		<dependency>
-			<groupId>org.codehaus.jettison</groupId>
-			<artifactId>jettison</artifactId>
-			<version>1.3</version>
-		</dependency>
-	</dependencies>
->>>>>>> 2c37d471
 
 	<build>
 		<!-- <directory>target</directory> <outputDirectory>target/classes</outputDirectory> 
