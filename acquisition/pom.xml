<?xml version="1.0" encoding="UTF-8"?>

<!--
   Licensed to the Apache Software Foundation (ASF) under one or more
   contributor license agreements.  See the NOTICE file distributed with
   this work for additional information regarding copyright ownership.
   The ASF licenses this file to You under the Apache License, Version 2.0
   (the "License"); you may not use this file except in compliance with
   the License.  You may obtain a copy of the License at
    
       http://www.apache.org/licenses/LICENSE-2.0
        
   Unless required by applicable law or agreed to in writing, software
   distributed under the License is distributed on an "AS IS" BASIS,
   WITHOUT WARRANTIES OR CONDITIONS OF ANY KIND, either express or implied.
   See the License for the specific language governing permissions and
   limitations under the License.
  -->

<project xmlns="http://maven.apache.org/POM/4.0.0" xmlns:xsi="http://www.w3.org/2001/XMLSchema-instance" xsi:schemaLocation="http://maven.apache.org/POM/4.0.0 http://maven.apache.org/maven-v4_0_0.xsd">

    <modelVersion>4.0.0</modelVersion>
    <parent>
        <groupId>org.apache.falcon</groupId>
        <artifactId>falcon-main</artifactId>
<<<<<<< HEAD
        <version>0.4.1-incubating-SNAPSHOT</version>
=======
        <version>0.4.0-incubating</version>
>>>>>>> a45e16d2
    </parent>
    <artifactId>falcon-acquisition</artifactId>
    <description>Apache Falcon Acquisition Module</description>
    <name>Apache Falcon Acquisition</name>
    <packaging>jar</packaging>

</project><|MERGE_RESOLUTION|>--- conflicted
+++ resolved
@@ -23,11 +23,7 @@
     <parent>
         <groupId>org.apache.falcon</groupId>
         <artifactId>falcon-main</artifactId>
-<<<<<<< HEAD
         <version>0.4.1-incubating-SNAPSHOT</version>
-=======
-        <version>0.4.0-incubating</version>
->>>>>>> a45e16d2
     </parent>
     <artifactId>falcon-acquisition</artifactId>
     <description>Apache Falcon Acquisition Module</description>
