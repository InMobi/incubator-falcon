--- conflicted
+++ resolved
@@ -57,13 +57,6 @@
                 </property>
             </activation>
             <dependencies>
-<<<<<<< HEAD
-                <dependency>
-                    <groupId>org.apache.hadoop</groupId>
-                    <artifactId>hadoop-common</artifactId>
-                </dependency>
-=======
->>>>>>> 662c560c
             </dependencies>
         </profile>
     </profiles>
